from .compiler.dsl import ir as _ir, ast as _ast

# Base Types
from .compiler.dsl.ast import UnitType, BoolType, IntType
Unit = UnitType(_ir.UnitT())
Bool = BoolType(_ir.BoolT())
Int = IntType(_ir.IntT())
_base_types = ['Unit', 'Bool', 'Int']

<<<<<<< HEAD
# Other Types
#from .compiler.dsl.ast import TupleType, SumType, LambdaType, DomainType, FuncType
#_other_types = ['TupleType', 'SumType', 'LambdaType', 'DomainType', 'FuncType']

# ast constructors
from .compiler.dsl.ast import cartprod, coproduct
_ast = ['cartprod', 'coproduct']

# ND constructors
from .compiler.dsl.ast_nd import fin, interval, nd_cartprod
_nd = ['fin', 'interval', 'nd_cartprod']


# constructors
from .libs.std import  sum, distinct, all_same, count, make_enum, enumT
_constructors = ['sum', 'distinct', 'all_same', 'count', 'make_enum', 'enumT']
=======

# constructors
from .libs.std import fin, interval, sum, distinct, all_same, count, enum, U
_constructors = ['fin', 'interval', 'sum', 'distinct', 'all_same', 'count', 'enum', 'U']
>>>>>>> d82f6889

# vars
from .libs.var_def import param, gen_var, decision_var, var, func_var
_vars = ['param', 'gen_var', 'decision_var', 'var', 'func_var']

# helper classes
from .compiler.dsl.spec_builder import PuzzleSpecBuilder
from .compiler.dsl.setter import VarSetter
_helpers = ['PuzzleSpecBuilder', 'VarSetter']
__all__ = [
    *_base_types,
<<<<<<< HEAD
    *_ast,
    *_nd,
=======
>>>>>>> d82f6889
    *_constructors,
    *_vars,
    *_helpers,
]

import sys

def _puzzlespec_repr():
    return "<puzzlespec: domain-centric DSL with dependent constraints and SMT compilation>"

sys.modules[__name__].__repr__ = _puzzlespec_repr<|MERGE_RESOLUTION|>--- conflicted
+++ resolved
@@ -7,11 +7,6 @@
 Int = IntType(_ir.IntT())
 _base_types = ['Unit', 'Bool', 'Int']
 
-<<<<<<< HEAD
-# Other Types
-#from .compiler.dsl.ast import TupleType, SumType, LambdaType, DomainType, FuncType
-#_other_types = ['TupleType', 'SumType', 'LambdaType', 'DomainType', 'FuncType']
-
 # ast constructors
 from .compiler.dsl.ast import cartprod, coproduct
 _ast = ['cartprod', 'coproduct']
@@ -20,16 +15,9 @@
 from .compiler.dsl.ast_nd import fin, interval, nd_cartprod
 _nd = ['fin', 'interval', 'nd_cartprod']
 
-
-# constructors
-from .libs.std import  sum, distinct, all_same, count, make_enum, enumT
-_constructors = ['sum', 'distinct', 'all_same', 'count', 'make_enum', 'enumT']
-=======
-
 # constructors
 from .libs.std import fin, interval, sum, distinct, all_same, count, enum, U
 _constructors = ['fin', 'interval', 'sum', 'distinct', 'all_same', 'count', 'enum', 'U']
->>>>>>> d82f6889
 
 # vars
 from .libs.var_def import param, gen_var, decision_var, var, func_var
@@ -41,11 +29,8 @@
 _helpers = ['PuzzleSpecBuilder', 'VarSetter']
 __all__ = [
     *_base_types,
-<<<<<<< HEAD
     *_ast,
     *_nd,
-=======
->>>>>>> d82f6889
     *_constructors,
     *_vars,
     *_helpers,
